import pandas as pd
import numpy as np
import sqlite3
import sys
import os
import re
import openpyxl


def set_specific_headers(df, sheetname):
    """Set specific columns as headers for the DataFrame, preserving original structure."""
    df = df.copy()  # Work on a copy of the DataFrame

    # Extract the first two rows which may contain header information
<<<<<<< HEAD
=======
    # first_row = df.iloc[0].fillna(method='ffill').tolist()
    # second_row = df.iloc[1].fillna(method='ffill').tolist()
>>>>>>> 38b5b5dd
    first_row = df.iloc[0].ffill().tolist()
    second_row = df.iloc[1].ffill().tolist()

    # Combine the rows to create the headers
    headers = []
    for i in range(len(second_row)):
        if pd.notna(second_row[i]) and second_row[i].strip() != '':
            headers.append(second_row[i].strip())
        elif pd.notna(first_row[i]) and first_row[i].strip() != '':
            headers.append(first_row[i].strip())
        else:
            headers.append(f"Unnamed_{i}")  # Assign a placeholder for truly empty headers
            
    if(sheetname !="List of Nominal Wall Thickness"):
        if "Comments" not in headers and len(headers) > 1:
            headers[-1] = "Comments"  # Forcefully assign if missing

    # Ensure all headers are strings and unique
    unique_headers = []
    for i, header in enumerate(headers):
        header_str = str(header)  # Convert to string
        if header_str in unique_headers:
            unique_headers.append(f"{header_str}_{i}")
        else:
            unique_headers.append(header_str)
    
    df.columns = unique_headers
    df = df.drop([0, 1]).reset_index(drop=True)  # Drop the first two rows after setting headers and reset index
    return df


def custom_round(x):
    """Custom rounding function: round down at 0.49 and up at 0.5."""
    if pd.isna(x):
        return pd.NA
    return round(x)

def custom_round_max_depth(x):
    if pd.isna(x):
        return None
    try:
        float_x = float(x)
        # Round only if the value has more than 1 decimal place
        if abs(float_x - round(float_x, 1)) > 0.00001:
            return str(round(float_x))
        else:
            return str(float_x)  # Keep original precision for 1 or 0 decimal places
    except ValueError:
        return str(x)  # Keep as is if it's not a number
    
    
def custom_round_two_decimal(x):
    """Custom rounding function to two decimal places."""
    if pd.isna(x):
        return pd.NA
    rounded = round(x * 100) / 100
    if round(x, 3) - rounded >= 0.001:
        rounded += 0.01
    return round(rounded, 2)

def convert_data_types(df):
    """Convert data types of specific columns."""

    if "Log distance [m]" in df.columns:
        df["Log distance [m]"] = pd.to_numeric(df["Log distance [m]"], errors='coerce').round(3)
    
    # List of columns to process for three decimal places
    columns_three_decimal = ["Altitude [m]", "Joint / component length [m]", "Abs. Dist. to upstream weld [m]", "Remaining thickness [mm]"]
    
    for col in columns_three_decimal:
        if col in df.columns:
            df[col] = pd.to_numeric(df[col], errors='coerce').round(3).apply(lambda x: f"{x:.3f}" if pd.notnull(x) else None)

    columns_two_decimal = ["Nominal Internal diameter [mm]", "Max. depth [mm]"]
    
    for col in columns_two_decimal:
        if col in df.columns:
            df[col] = pd.to_numeric(df[col], errors='coerce').apply(custom_round_two_decimal).apply(lambda x: f"{x:.2f}" if pd.notnull(x) else None)

    if "Max. depth [%]" in df.columns:
        df["Max. depth [%]"] = df["Max. depth [%]"].apply(custom_round_max_depth)

    numeric_columns_to_round = ["Length [mm]", "Width [mm]"]
    for col in numeric_columns_to_round:
        if col in df.columns:
            df[col] = pd.to_numeric(df[col], errors='coerce').apply(custom_round).apply(lambda x: str(int(x)) if pd.notnull(x) else None)
    for col in df.columns:
        if col not in ["Log distance [m]"] + columns_three_decimal + columns_two_decimal + numeric_columns_to_round + ["Max. depth [%]"]:
            df[col] = df[col].astype(str).replace({'nan': None, 'None': None, '': None}).where(pd.notnull(df[col]), None)
 
    return df

def add_erf_type(df):
    """Add ERF flag based on ERF column."""
    if 'ERF (Modified)' in df.columns and 'ERF (metal loss)' in df.columns:
        #It finds the position of 'ERF (Modified)' column.
        position = df.columns.get_loc('ERF (Modified)')
        #Creates a new 'ERF' column, using 'ERF (Modified)' values if they're not null, otherwise using 'ERF (metal loss)' values.
        df['ERF'] = df.apply(lambda row: row['ERF (Modified)'] if pd.notnull(row['ERF (Modified)']) else row['ERF (metal loss)'], axis=1)
        #Inserts the new 'ERF' column at the position of 'ERF (Modified)'.
        df.insert(position, 'ERF', df.pop('ERF'))
        #Creates an 'isNormalERF' column, which is True where 'ERF (metal loss)' is not null.
        df['isNormalERF'] = df['ERF (metal loss)'].notnull()
        #Drops the original 'ERF (Modified)' and 'ERF (metal loss)' columns.
        df = df.drop(columns=['ERF (Modified)', 'ERF (metal loss)'])
    elif 'ERF (Modified)' in df.columns:
        position = df.columns.get_loc('ERF (Modified)')
        df['ERF'] = df['ERF (Modified)']
        df.insert(position, 'ERF', df.pop('ERF'))
        df['isNormalERF'] = False
        df = df.drop(columns=['ERF (Modified)'])
    elif 'ERF (metal loss)' in df.columns:
        position = df.columns.get_loc('ERF (metal loss)')
        df['ERF'] = df['ERF (metal loss)']
        df.insert(position, 'ERF', df.pop('ERF'))
        df['isNormalERF'] = True
        df = df.drop(columns=['ERF (metal loss)'])
    else:
        df['isNormalERF'] = True
    return df

<<<<<<< HEAD
=======
def excel_to_sqlite(excel_file):
    # Check if the Excel file exists
    if not os.path.exists(excel_file):
        print(f"Error: The file {excel_file} does not exist.")
        return False

    # Create a connection to the SQLite database
    db_file = os.path.splitext(excel_file)[0] + ".db"
    conn = sqlite3.connect(db_file)
    
    # Read the Excel file
    xls = pd.ExcelFile(excel_file)
    # Loop through each sheet in the Excel file
    for sheet_name in xls.sheet_names:
        df = pd.read_excel(xls, sheet_name=sheet_name, header=None)
     
        # Set specific columns as headers
        df = set_specific_headers(df)
 
        # if (sheet_name == "List of Pipe Tally") :
        df = add_erf_type(df) # Add the ERF flag

        # Drop the isNormalERF column if it exists
        if 'isNormalERF' in df.columns:
            df = df.drop(columns=['isNormalERF'])
            
        df.to_sql(sheet_name, conn, if_exists='replace', index=False) # Insert data into SQLite in bulk
    
    # Commit and close the connection
    conn.commit()
    conn.close()
    
    print(f"Processing sheet: {sheet_name}")
    print(f"Excel file {excel_file} has been successfully converted to {db_file}.")
    return True
>>>>>>> 38b5b5dd

def GetHeaderColumn(df):
    headers = df.iloc[0].tolist()       # Create a list for new headers
    headers = pd.Series(headers).fillna("Unnamed")
    
    # Ensure all headers are strings and unique
    unique_headers = []
    for i, header in enumerate(headers):
        header_str = str(header)  # Convert to string
        if header_str in unique_headers:
            unique_headers.append(f"{header_str}_{i}")
        else:
            unique_headers.append(header_str)
    
    df.columns = unique_headers
    
    return df

def compare_arrays_with_alert(temp, data):
    # Convert both arrays to sets
    temp_set = set(temp)
    data_set = set(data)
    
    # Find elements in temp that are not in data (potentially missing)
    potentially_missing = temp_set - data_set
    
    # Find elements in data that are not in temp (extra)
    extra_in_data = data_set - temp_set
    
    # Initialize variables
    missing = set()
    misspelled = []  
    true_extra = []
    
    # Check for potential misspellings and true extra data
    for word in extra_in_data:
        if any(sum((c1 != c2) for c1, c2 in zip(word, temp_word)) <= 2 and abs(len(word) - len(temp_word)) <= 2 for temp_word in temp_set):
            misspelled.append(word)
        else:
            true_extra.append(word)
    
    # Check if potentially missing columns are truly missing or just misspelled
    for temp_word in potentially_missing:
        if not any(sum((c1 != c2) for c1, c2 in zip(temp_word, data_word)) <= 2 and abs(len(temp_word) - len(data_word)) <= 2 for data_word in data_set):
            missing.add(temp_word)
    
    # Check data is OK
    if len(missing) == 0  and len(misspelled) == 0 and len(true_extra) == 0:
        message  = "OK"
    else:
        message = "HAVE ERROR"
      
    return  message, misspelled, true_extra, list(missing)

def resource_path(relative_path):
    """ Get absolute path to resource, works for dev and for PyInstaller """
    try:
        # PyInstaller creates a temp folder and stores path in _MEIPASS
        base_path = sys._MEIPASS
    except Exception:
        base_path = os.path.abspath(".")

    return os.path.join(base_path, relative_path)

def excel_to_sqlite(excel_file):
###################################### Get Column Header ##########################################
    check_List_Pipe = False
    check_List_Nominal = False
    pipeTallyColumns = []  
    nomThickColumns = []
    headfile = resource_path("resoure\header.xlsx")
    
    if not os.path.exists(headfile):
        print(f"Error: The file {headfile} does not exist.")
        return False
    
    xlsHead = pd.ExcelFile(headfile)
    for sheet_name in xlsHead.sheet_names:
        dfheader = pd.read_excel(xlsHead, sheet_name=sheet_name, header=None)
        # dfheader = pd.read_excel(headfile)

        if(sheet_name == "List of Pipe Tally"):
            GetHeaderColumn(dfheader)
            pipeTallyColumns = dfheader.columns
   
        if(sheet_name == "List of Nominal Wall Thickness"):
            GetHeaderColumn(dfheader)
            nomThickColumns = dfheader.columns
    
   
 ################################## Start convert exel to db ######################################   
    if not os.path.exists(excel_file):
        print(f"Error: The file {excel_file} does not exist.")
        return False

    # Create a connection to the SQLite database
    db_file = os.path.splitext(excel_file)[0] + ".db"
    conn = sqlite3.connect(db_file)
    try:
        # Read the Excel file
        xls = pd.ExcelFile(excel_file)
        # Loop through each sheet in the Excel file
        total_sheets = len(xls.sheet_names)
        # for sheet_name in xls.sheet_names:
        for i, sheet_name in enumerate(xls.sheet_names, 1):
            df = pd.read_excel(xls, sheet_name=sheet_name, header=None)
            # Set specific columns as headers
            df = set_specific_headers(df, sheet_name)
            # Add the ERF flag
            
            if (sheet_name == "List of Pipe Tally") :
                check_List_Pipe = True #Check have List of Pipe Tally
                    
                df = add_erf_type(df) 
                
                # Drop the isNormalERF column if it exists
                if 'isNormalERF' in df.columns:
                    df = df.drop(columns=['isNormalERF'])
                df = convert_data_types(df)
                
                message, misspelled, true_extra, missing  = compare_arrays_with_alert(pipeTallyColumns, df.columns)
                if message != 'OK' :
                    if(len(misspelled) > 0 or len(missing) > 0):
                        raise ValueError(f"Error: The sheet '{sheet_name}' is |" 
                                f"Misspelled columns: {', '.join(misspelled)} |" 
                                f"Missing columns: {', '.join(missing)}")
                    if(len(true_extra) > 0):
                        print(f"Warning: The sheet '{sheet_name}' is |" 
                                f"Extra columns : {', '.join(true_extra)}" )
                        df.to_sql(sheet_name, conn, if_exists= 'replace', index=False) 
                else:
                # Write the DataFrame to the SQLite database
                    df.to_sql(sheet_name, conn, if_exists='replace', index=False) # Insert data into SQLite in bulk
                
            if (sheet_name == "List of Nominal Wall Thickness"):    
                check_List_Nominal = True
                message, misspelled, true_extra, missing = compare_arrays_with_alert(nomThickColumns, df.columns) 
                if message != 'OK' :
                    if(len(misspelled) > 0 or len(missing) > 0):
                        raise ValueError(f"Error: The sheet '{sheet_name}' is |"  
                                f"Misspelled columns: {', '.join(misspelled)} |"  
                                f"Missing columns: {', '.join(missing)}")
                    if(len(true_extra) > 0):
                        print(f"Warning: The sheet '{sheet_name}' is |" 
                                f"Extra columns : {', '.join(true_extra)}" )
                        df.to_sql(sheet_name, conn, if_exists='replace', index=False) 
                else:
                    df.to_sql(sheet_name, conn, if_exists='replace', index=False) 
                    
            # Report progress after processing each sheet
            progress = int((i / total_sheets) * 100)
            print(f"PROGRESS:{progress}", flush=True)
        
        # ERROR sheet missing
        if(check_List_Pipe == False):
            # print(f"Error: The sheet "'"List of Pipe Tally"'" is missing")
            raise ValueError("The sheet 'List of Pipe Tally' is missing")
          
        if(check_List_Nominal ==False):
            # print(f"Error: The sheet "'"List of Nominal Wall Thickness"'" is missing")
            raise ValueError("The sheet 'List of Nominal Wall Thickness' is missing")
            
    
        conn.commit()
        return True
    
    except Exception as e:
        # if error it remove .db file
        print(f"Error: {str(e)}")
        conn.close()
        if os.path.exists(db_file):
            os.remove(db_file)
        return False

<<<<<<< HEAD
    finally:
        conn.close()


def main():
    # Get the path to the Excel file
    # excel_file = "D:\dbtest\YPF 8in Save.xlsx"
    # excel_file = "D:\dbtest\PlusPetrol_Argentina_12inch_82km_UTMC List of Pipe Tally_Rev01 1.xlsx"
    
    # excel_file = "D:\dbtest\Plus_Save.xlsx"
    if len(sys.argv) < 2:
        print("Error: No file path provided")
        return

    excel_file = sys.argv[1]
    
    if  excel_to_sqlite(excel_file) :
        print("Msg: Conversion completed successfully.")
    else :
        print("Msg: Conversion failed.")

if __name__ == "__main__":
    main()
    
=======
    # folder_path = "D:/"
    # for filename in os.listdir(folder_path):
    #     if filename.endswith('.xlsx'):
    #         if  excel_to_sqlite(folder_path + filename):
    #             print("Conversion completed successfully.")
    #         else:
    #             print("Conversion completed with errors.")

    excel_file = "D:\dbtest\PlusPetrol_Argentina_12inch_82km_UTMC List of Pipe Tally_Rev01 1.xlsx"
    if  excel_to_sqlite(excel_file):
        print("Conversion completed successfully.")
    else:
        print("Conversion completed with errors.")
>>>>>>> 38b5b5dd

    <|MERGE_RESOLUTION|>--- conflicted
+++ resolved
@@ -12,11 +12,6 @@
     df = df.copy()  # Work on a copy of the DataFrame
 
     # Extract the first two rows which may contain header information
-<<<<<<< HEAD
-=======
-    # first_row = df.iloc[0].fillna(method='ffill').tolist()
-    # second_row = df.iloc[1].fillna(method='ffill').tolist()
->>>>>>> 38b5b5dd
     first_row = df.iloc[0].ffill().tolist()
     second_row = df.iloc[1].ffill().tolist()
 
@@ -138,44 +133,6 @@
         df['isNormalERF'] = True
     return df
 
-<<<<<<< HEAD
-=======
-def excel_to_sqlite(excel_file):
-    # Check if the Excel file exists
-    if not os.path.exists(excel_file):
-        print(f"Error: The file {excel_file} does not exist.")
-        return False
-
-    # Create a connection to the SQLite database
-    db_file = os.path.splitext(excel_file)[0] + ".db"
-    conn = sqlite3.connect(db_file)
-    
-    # Read the Excel file
-    xls = pd.ExcelFile(excel_file)
-    # Loop through each sheet in the Excel file
-    for sheet_name in xls.sheet_names:
-        df = pd.read_excel(xls, sheet_name=sheet_name, header=None)
-     
-        # Set specific columns as headers
-        df = set_specific_headers(df)
- 
-        # if (sheet_name == "List of Pipe Tally") :
-        df = add_erf_type(df) # Add the ERF flag
-
-        # Drop the isNormalERF column if it exists
-        if 'isNormalERF' in df.columns:
-            df = df.drop(columns=['isNormalERF'])
-            
-        df.to_sql(sheet_name, conn, if_exists='replace', index=False) # Insert data into SQLite in bulk
-    
-    # Commit and close the connection
-    conn.commit()
-    conn.close()
-    
-    print(f"Processing sheet: {sheet_name}")
-    print(f"Excel file {excel_file} has been successfully converted to {db_file}.")
-    return True
->>>>>>> 38b5b5dd
 
 def GetHeaderColumn(df):
     headers = df.iloc[0].tolist()       # Create a list for new headers
@@ -350,10 +307,8 @@
             os.remove(db_file)
         return False
 
-<<<<<<< HEAD
     finally:
         conn.close()
-
 
 def main():
     # Get the path to the Excel file
@@ -375,20 +330,5 @@
 if __name__ == "__main__":
     main()
     
-=======
-    # folder_path = "D:/"
-    # for filename in os.listdir(folder_path):
-    #     if filename.endswith('.xlsx'):
-    #         if  excel_to_sqlite(folder_path + filename):
-    #             print("Conversion completed successfully.")
-    #         else:
-    #             print("Conversion completed with errors.")
-
-    excel_file = "D:\dbtest\PlusPetrol_Argentina_12inch_82km_UTMC List of Pipe Tally_Rev01 1.xlsx"
-    if  excel_to_sqlite(excel_file):
-        print("Conversion completed successfully.")
-    else:
-        print("Conversion completed with errors.")
->>>>>>> 38b5b5dd
 
     